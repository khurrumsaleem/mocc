--- conflicted
+++ resolved
@@ -23,15 +23,9 @@
 #include "util/utils.hpp"
 #include "mc/fission_bank.hpp"
 
-<<<<<<< HEAD
 namespace {
 const int WIDTH = 15;
 }
-=======
-using std::cout;
-using std::endl;
-using std::cin;
->>>>>>> 2fe63cb5
 
 namespace mocc {
 namespace mc {
