--- conflicted
+++ resolved
@@ -16,10 +16,6 @@
             int64_t i;
         };
     }
-<<<<<<< HEAD
-    /**
-     * \todo Document the  purpose of the function
-=======
 
     /**
      * \brief Compare two floats using ULP.
@@ -29,7 +25,6 @@
      * this page</a> and <a
      * href="https://randomascii.wordpress.com/2012/02/25/comparing-floating-point-numbers-2012-edition/">
      * this page</a> for more info about testing floating point equivalence.
->>>>>>> ca9cc572
      */
     inline bool fp_equiv_ulp(float v1, float v2) {
         fp_utils::float_int i1;
