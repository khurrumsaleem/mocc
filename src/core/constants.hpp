/*
   Copyright 2016 Mitchell Young

   Licensed under the Apache License, Version 2.0 (the "License");
   you may not use this file except in compliance with the License.
   You may obtain a copy of the License at

       http://www.apache.org/licenses/LICENSE-2.0

   Unless required by applicable law or agreed to in writing, software
   distributed under the License is distributed on an "AS IS" BASIS,
   WITHOUT WARRANTIES OR CONDITIONS OF ANY KIND, either express or implied.
   See the License for the specific language governing permissions and
   limitations under the License.
*/

#pragma once

#include <iosfwd>

#define PI 3.1415926535897932
#define TWOPI (2.0*PI)
#define HPI (0.5*PI)
#define RPI (1.0/PI)
#define RTWOPI (1.0/TWOPI)
#define FPI (4.0*PI)
#define RFPI (1.0/FPI)

namespace mocc {
    // Surface and direction indexing
    // This is not an enum class, because it is used elsewhere in a bitfield (i
    // know, i know), and compilers tend to complain when you try to guarantee
    // to them in one place that they get 8 bits and another that they get 4 or
    // whatever.
    enum Surface {
        EAST  = 0,
        NORTH = 1,
        WEST  = 2,
        SOUTH = 3,
        TOP = 4,
        BOTTOM = 5,
        INTERNAL = 6,
        INVALID = 7
    };

    enum class Reaction : unsigned char {
        SCATTER = 0,
        FISSION = 1,
        CAPTURE = 2
    };

    enum class Cardinal : unsigned char {
        EAST  = 0,
        NORTH = 1,
        WEST  = 2,
        SOUTH = 3,
        TOP = 4,
        BOTTOM = 5,
        NE = 6,
        NW = 7,
        SW = 8,
        SE = 9,
        INVALID = 10
    };

    extern const Surface AllSurfaces[6];

    enum class Normal : unsigned char {
        X_NORM = 0,
        Y_NORM = 1,
        Z_NORM = 2
    };

    extern const Normal AllNormals[3];

    // Boundary condition enumeration
    enum class Boundary {
        /**
         * Zero incoming flux
         */
        VACUUM,
        /**
         * Reflected incoming flux
         */
        REFLECT,
        /**
         * Incoming flux communicated between domain nodes
         */
        PARALLEL,
        /**
         * Flux exiting one face enters the opposite face, same angle
         */
        PERIODIC,
        /**
         * Boundary condition prescribed as incoming angular flux, namely,
<<<<<<< HEAD
         * Dirichlet boundary.
=======
         * Dirichelet boundary.
>>>>>>> a852abac
         */
        PRESCRIBED,

        INVALID
    };

    enum class TraceDir {
        FW,
        BW
    };

    std::ostream& operator<<(std::ostream& os, const Surface s );

    std::ostream& operator<<(std::ostream& os, const Boundary b );

    std::ostream& operator<<(std::ostream& os, const Normal n );

    Normal surface_to_normal( Surface s );

}<|MERGE_RESOLUTION|>--- conflicted
+++ resolved
@@ -93,11 +93,7 @@
         PERIODIC,
         /**
          * Boundary condition prescribed as incoming angular flux, namely,
-<<<<<<< HEAD
-         * Dirichlet boundary.
-=======
          * Dirichelet boundary.
->>>>>>> a852abac
          */
         PRESCRIBED,
 
