--- conflicted
+++ resolved
@@ -29,18 +29,11 @@
 #include "util/validate_input.hpp"
 #include "core/constants.hpp"
 
-<<<<<<< HEAD
-=======
-using std::cout;
-using std::endl;
-using std::cin;
-
 namespace {
 const std::vector<std::string> recognized_attributes = {"modularity", "spacing",
                                                         "volume_correction"};
 }
 
->>>>>>> 2fe63cb5
 namespace mocc {
 namespace moc {
 /**
